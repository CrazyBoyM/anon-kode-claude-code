--- conflicted
+++ resolved
@@ -16,11 +16,11 @@
 
 ## Installation and Usage
 
-This is "anon-kode", a terminal-based AI coding assistant that provides Claude-like functionality through any OpenAI-compatible API.
+This is "last-kode", a terminal-based AI coding assistant that provides Claude-like functionality through any OpenAI-compatible API.
 
 ### Installation
 ```bash
-npm install -g anon-kode
+npm install -g last-kode
 cd your-project
 kode
 ```
@@ -38,11 +38,7 @@
 }
 ```
 
-<<<<<<< HEAD
 ## Architecture Overview
-=======
-This is a terminal-based AI coding assistant called "last-kode" that provides Claude-like functionality through any OpenAI-compatible API.
->>>>>>> 9577ac4d
 
 ### Core Structure
 
